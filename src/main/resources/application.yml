#spring.application.name=gateway
#server.port=8082
#
#logging.level.root=debug
#
#eureka.client.register-with-eureka=true
#eureka.client.fetch-registry=true
#eureka.client.service-url.defaultZone=http://admin:1234@localhost:8761/eureka,http://admin:1234@localhost:8762/eureka
#eureka.instance.prefer-ip-address=true
#
#management.endpoints.web.exposure.include=health,info
#
#spring.jwt.secret = "vmfhaltmskdlstkfkdgodyroqkfwkdbalroqkfwkdbalaaaaaaaaaaaaaaaabbbbb"

server:
  shutdown: graceful


spring:
  application:
    name: gateway
  profiles:
    active: dev
  lifecycle:
    timeout-per-shutdown-phase: 30s
  jwt:
    secret: "vmfhaltmskdlstkfkdgodyroqkfwkdbalroqkfwkdbalaaaaaaaaaaaaaaaabbbbb"

  cloud:
    gateway:
      routes:
        - id: authentication-api
          uri: lb://AUTHENTICATION-API
          predicates:
            - Path=/api/auth/**

        - id: coupon-api
          uri: lb://COUPON-API
          predicates: #사용자 쿠폰 목록 리스트(List<UserCouponDTO>), 결제창에서 사용가능 쿠폰 목록명(List<String>)
            - Path=/api/coupon/**
          filters:
            - name: JwtAuthorizationHeaderFilter
              args:
                secretKey: "vmfhaltmskdlstkfkdgodyroqkfwkdbalroqkfwkdbalaaaaaaaaaaaaaaaabbbbb"

        - id: shop-api
          uri: lb://SHOP-API
          predicates:
<<<<<<< HEAD
            - Path=/api/cart/**, /api/users/**, /api/books/**, /api/points/**, /api/categories/**, /api/tags/**, /api/addresses/**, /api/order/**, /api/admin/order/**
=======
            - Path=/api/cart/**, /api/users/**, /api/books/**, /api/points/**, /api/categories/**, /api/tags/**, /api/addresses/**, /api/order/**, /api/aladin/**,
>>>>>>> 054d1100
          filters:
            - name: JwtAuthorizationHeaderFilter
              args:
                secretKey: "vmfhaltmskdlstkfkdgodyroqkfwkdbalroqkfwkdbalaaaaaaaaaaaaaaaabbbbb"


eureka:
  client:
    register-with-eureka: true
    fetch-registry: true

    service-url:
      defaultZone: http://admin:1234@localhost:8761/eureka

  instance:
    prefer-ip-address: true

management:
  health:
    status:
      order: DOWN, UP
  endpoint:
    jolokia:
      enabled: true
    metrics:
      enabled: true
    pause:
      enabled: true
    resume:
      enabled: true
    restart:
      enabled: true
    shutdown:
      enabled: true
  endpoints:
    web:
      exposure:
        include: "*"
  info:
    env:
      enabled: true<|MERGE_RESOLUTION|>--- conflicted
+++ resolved
@@ -46,11 +46,7 @@
         - id: shop-api
           uri: lb://SHOP-API
           predicates:
-<<<<<<< HEAD
-            - Path=/api/cart/**, /api/users/**, /api/books/**, /api/points/**, /api/categories/**, /api/tags/**, /api/addresses/**, /api/order/**, /api/admin/order/**
-=======
             - Path=/api/cart/**, /api/users/**, /api/books/**, /api/points/**, /api/categories/**, /api/tags/**, /api/addresses/**, /api/order/**, /api/aladin/**,
->>>>>>> 054d1100
           filters:
             - name: JwtAuthorizationHeaderFilter
               args:
