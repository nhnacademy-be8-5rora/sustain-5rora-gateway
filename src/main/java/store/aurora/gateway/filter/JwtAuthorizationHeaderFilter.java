package store.aurora.gateway.filter;

import io.jsonwebtoken.Claims;
import io.jsonwebtoken.Jwts;
import io.jsonwebtoken.security.Keys;
import lombok.Getter;
import lombok.Setter;
import lombok.extern.slf4j.Slf4j;
import org.slf4j.Logger;
import org.slf4j.LoggerFactory;
import org.springframework.cloud.gateway.filter.GatewayFilter;
import org.springframework.cloud.gateway.filter.factory.AbstractGatewayFilterFactory;
import org.springframework.http.HttpHeaders;
import org.springframework.http.HttpStatus;
import org.springframework.http.server.reactive.ServerHttpRequest;
import org.springframework.stereotype.Component;
import org.springframework.web.server.ServerWebExchange;
import reactor.core.publisher.Mono;
import store.aurora.gateway.util.KeyDecrypt;

import java.util.List;

@Component
@Slf4j
public class JwtAuthorizationHeaderFilter extends AbstractGatewayFilterFactory<JwtAuthorizationHeaderFilter.Config> {

    private final KeyDecrypt keyDecrypt;

    private static final Logger USER_LOG = LoggerFactory.getLogger("user-logger");

    private static final List<String> AUTHENTICATION_URI = List.of("/api/users/auth/me", "/api/cart","/api/books/search"); //인증이 필요한 uri 추가 // todo pathvariable 있는 uri는??

    public JwtAuthorizationHeaderFilter(KeyDecrypt keyDecrypt) {
        super(Config.class);
        this.keyDecrypt = keyDecrypt;
    }

    @Getter
    @Setter
    public static class Config {
        private String secretKey;
    }

    @Override
    public GatewayFilter apply(Config config) {
        return (exchange, chain) -> {
            log.debug("jwt-validation-filter");
            log.debug("config-secretKey: {}", config.getSecretKey());
            ServerHttpRequest request = exchange.getRequest();


            String path = request.getURI().getPath();

            // todo 인증이 필요하지 않은 uri는 통과
            //인증 x
<<<<<<< HEAD
            if(!AUTHENTICATION_URI.contains(path) && !path.startsWith("/api/points") && !path.startsWith("/api/coupon") && !path.startsWith("/api/books/likes")) {
=======
            if(!AUTHENTICATION_URI.contains(path)
                    && !path.startsWith("/api/points/history") && !path.startsWith("/api/addresses")
                    && !path.startsWith("/api/coupon")
                    && !path.startsWith("/api/books/likes")){

>>>>>>> e8cf32df
                USER_LOG.debug("gateway 통과");
                return chain.filter(exchange);
            }


            //인증 o
            if (!request.getHeaders().containsKey(HttpHeaders.AUTHORIZATION)) {
                if(path.startsWith("/api/cart")) {
                    log.debug("로그인 안 한 사용자 장바구니 요청");
                    return chain.filter(exchange);
                }
                if(path.startsWith("/api/books/search")) {
                    log.debug("로그인 안 한 사용자 조회 요청");
                    return chain.filter(exchange);
                }
                log.error("Missing Authorization Header");
                return handleUnauthorized(exchange);
            }

            String authHeader = request.getHeaders().getFirst(HttpHeaders.AUTHORIZATION);

            if (authHeader == null || !authHeader.startsWith("Bearer ")) {
                log.error("Invalid Authorization Header");
                return handleUnauthorized(exchange);
            }

            String token = authHeader.substring("Bearer ".length());
            log.debug("token: {}", token);


            try {
                Claims claims = validateToken(token, config.getSecretKey());
                log.debug("claims-name: {}", claims.get("username"));


                String decryptKey = keyDecrypt.decrypt((String) claims.get("username"));
                log.debug("decryptKey: {}", decryptKey);


                exchange = exchange.mutate()
                        .request(builder -> builder.header("X-USER-ID", decryptKey))
                        .build();

                log.debug("JWT validated for user: {}", claims.getSubject());

            } catch (Exception e) {
                log.error("Invalid JWT: {}", e.getMessage());
                return handleUnauthorized(exchange);
            }

            return chain.filter(exchange);

        };
    }

    private Claims validateToken(String token, String secretKey) {
        return Jwts.parserBuilder()
                .setSigningKey(Keys.hmacShaKeyFor(secretKey.getBytes()))
                .build()
                .parseClaimsJws(token)
                .getBody();
    }

    private Mono<Void> handleUnauthorized(ServerWebExchange exchange) {
        exchange.getResponse().setStatusCode(HttpStatus.UNAUTHORIZED);
        return exchange.getResponse().setComplete();
    }
}
<|MERGE_RESOLUTION|>--- conflicted
+++ resolved
@@ -53,15 +53,12 @@
 
             // todo 인증이 필요하지 않은 uri는 통과
             //인증 x
-<<<<<<< HEAD
-            if(!AUTHENTICATION_URI.contains(path) && !path.startsWith("/api/points") && !path.startsWith("/api/coupon") && !path.startsWith("/api/books/likes")) {
-=======
             if(!AUTHENTICATION_URI.contains(path)
                     && !path.startsWith("/api/points/history") && !path.startsWith("/api/addresses")
                     && !path.startsWith("/api/coupon")
-                    && !path.startsWith("/api/books/likes")){
+                    && !path.startsWith("/api/books/likes")
+            ){
 
->>>>>>> e8cf32df
                 USER_LOG.debug("gateway 통과");
                 return chain.filter(exchange);
             }
